--- conflicted
+++ resolved
@@ -146,11 +146,7 @@
     /// The response is returned.
     pub async fn send<'m>(&mut self, request: Request<'m>, rx_buf: &'m mut [u8]) -> Result<Response<'m>, Error> {
         request.write(self).await?;
-<<<<<<< HEAD
-        Response::read_headers(self, request.method, rx_buf).await
-=======
-        Response::read(self, rx_buf).await
->>>>>>> bae6a47d
+        Response::read(self, request.method, rx_buf).await
     }
 }
 
@@ -244,11 +240,7 @@
     pub async fn send(mut self, rx_buf: &mut [u8]) -> Result<(Response, T), Error> {
         let request = self.request.build();
         request.write(&mut self.conn).await?;
-<<<<<<< HEAD
-        let response = Response::read_headers(&mut self.conn, request.method, rx_buf).await?;
-=======
-        let response = Response::read(&mut self.conn, rx_buf).await?;
->>>>>>> bae6a47d
+        let response = Response::read(&mut self.conn, request.method, rx_buf).await?;
         Ok((response, self.conn))
     }
 }