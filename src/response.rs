--- conflicted
+++ resolved
@@ -3,15 +3,12 @@
 use embedded_io::{asynch::Read, Error as _, Io};
 
 use crate::headers::ContentType;
-use crate::request::Method;
 use crate::Error;
 
 /// Type representing a parsed HTTP response.
 #[derive(Debug)]
 #[cfg_attr(feature = "defmt", derive(defmt::Format))]
 pub struct Response<'a> {
-    /// The method used to create the response.
-    method: Method,
     /// The HTTP response status code.
     pub status: Status,
     /// The HTTP response content type.
@@ -25,7 +22,7 @@
 
 impl<'a> Response<'a> {
     // Read at least the headers from the connection.
-    pub async fn read<C: Read>(conn: &mut C, method: Method, header_buf: &'a mut [u8]) -> Result<Response<'a>, Error> {
+    pub async fn read<C: Read>(conn: &mut C, header_buf: &'a mut [u8]) -> Result<Response<'a>, Error> {
         let mut header_len = 0;
         let mut pos = 0;
         while pos < header_buf.len() {
@@ -89,7 +86,6 @@
         }
 
         Ok(Response {
-            method,
             status,
             content_type,
             content_length,
@@ -109,48 +105,24 @@
     }
 
     /// Get the response body
-<<<<<<< HEAD
-    pub fn body<'conn, C: Read>(self, conn: &'conn mut C) -> ResponseBody<'conn, C>
-    where
-        'a: 'conn,
-    {
-        if self.method == Method::HEAD {
-            // Head requests does not have a body so we return an empty reader
-            ResponseBody {
-                body_buf: self.header_buf,
-                body_pos: 0,
-                reader: BodyReader {
-                    conn,
-                    remaining: Some(0),
-                },
-            }
-        } else {
-            // Move the body part of the bytes in the header buffer to the beginning of the buffer
-            let header_buf = self.header_buf;
-            for i in 0..self.body_pos {
-                header_buf[i] = header_buf[self.header_len + i];
-            }
-=======
     pub fn body<'conn, C: Read>(self, conn: &'conn mut C) -> ResponseBody<'a, 'conn, C> {
         // Move the body part of the bytes in the header buffer to the beginning of the buffer
         let header_buf = self.header_buf;
         for i in 0..self.body_pos {
             header_buf[i] = header_buf[self.header_len + i];
         }
->>>>>>> 26291b98
-
-            // The header buffer is now the body buffer
-            let body_buf = header_buf;
-            let reader = BodyReader {
-                conn,
-                remaining: self.content_length.map(|cl| cl - self.body_pos),
-            };
-
-            ResponseBody {
-                body_buf,
-                body_pos: self.body_pos,
-                reader,
-            }
+
+        // The header buffer is now the body buffer
+        let body_buf = header_buf;
+        let reader = BodyReader {
+            conn,
+            remaining: self.content_length.map(|cl| cl - self.body_pos),
+        };
+
+        ResponseBody {
+            body_buf,
+            body_pos: self.body_pos,
+            reader,
         }
     }
 }
