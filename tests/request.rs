use embedded_io::adapters::FromTokio;
use hyper::service::{make_service_fn, service_fn};
use hyper::{Body, Server};
use reqwless::request::Method;
use reqwless::{headers::ContentType, request::Request, response::Response};
use std::sync::Once;
use tokio::net::TcpStream;
use tokio::sync::oneshot;

static INIT: Once = Once::new();

fn setup() {
    INIT.call_once(|| {
        env_logger::init();
    });
}

#[tokio::test]
async fn test_request_response() {
    setup();
    let addr = ([127, 0, 0, 1], 0).into();

    let service = make_service_fn(|_| async { Ok::<_, hyper::Error>(service_fn(echo)) });

    let server = Server::bind(&addr).serve(service);
    let addr = server.local_addr();

    let (tx, rx) = oneshot::channel();
    let t = tokio::spawn(async move {
        tokio::select! {
            _ = server => {}
            _ = rx => {}
        }
    });

    let stream = TcpStream::connect(addr).await.unwrap();
    let mut stream = FromTokio::new(stream);

    let request = Request::post("/")
        .body(b"PING")
        .content_type(ContentType::TextPlain)
        .build();

    request.write(&mut stream).await.unwrap();
    let mut rx_buf = [0; 4096];
<<<<<<< HEAD
    let response = Response::read_headers(&mut stream, Method::POST, &mut rx_buf)
        .await
        .unwrap();
=======
    let response = Response::read(&mut stream, &mut rx_buf).await.unwrap();
>>>>>>> bae6a47d
    let body = response.body(&mut stream).read_to_end().await;

    assert_eq!(body.unwrap(), b"PING");

    tx.send(()).unwrap();
    t.await.unwrap();
}

async fn echo(req: hyper::Request<Body>) -> Result<hyper::Response<Body>, hyper::Error> {
    match (req.method(), req.uri().path()) {
        _ => Ok(hyper::Response::new(req.into_body())),
    }
}<|MERGE_RESOLUTION|>--- conflicted
+++ resolved
@@ -43,13 +43,7 @@
 
     request.write(&mut stream).await.unwrap();
     let mut rx_buf = [0; 4096];
-<<<<<<< HEAD
-    let response = Response::read_headers(&mut stream, Method::POST, &mut rx_buf)
-        .await
-        .unwrap();
-=======
-    let response = Response::read(&mut stream, &mut rx_buf).await.unwrap();
->>>>>>> bae6a47d
+    let response = Response::read(&mut stream, Method::POST, &mut rx_buf).await.unwrap();
     let body = response.body(&mut stream).read_to_end().await;
 
     assert_eq!(body.unwrap(), b"PING");
